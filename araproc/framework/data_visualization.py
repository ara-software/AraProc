--- conflicted
+++ resolved
@@ -150,22 +150,13 @@
     This function returns skymap for given map type
     Parameters
     ----------
-<<<<<<< HEAD
-    list_of_cal_pulser_indices : list ## example [0,1,2,3]
-       which calpulsers you want to see in your skymap
-    list_of_landmarks: list ## example ['ICL',IC22S','SPT','IC1S','SPIce','WT']
-       which landmarks you want to see in your skymap
-    spice_depth : int/float
-       the depth of spice pulser ## example -1451.3
-=======
->>>>>>> 0420260c
     the_map:
         reconstruction results for given map
     plane_wave_elevation : float
         elevation angle (in degrees) from plane wave reco 
     calpulser_indices : list ## example [0,1,2,3]
         which calpulsers you want to see in your skymap
-    landmarks: list ## example ['ICL',IC22S','SPT','IC1S','Spice','WT']
+    landmarks: list ## example ['ICL',IC22S','SPT','IC1S','SPIce','WT']
         which landmarks you want to see in your skymap
     spice_depth : int/float
         the depth of spice pulser ## example -1451.3
@@ -225,11 +216,7 @@
            horizontal_line.SetLineStyle(2)  # Dashed line
            horizontal_line.SetLineWidth(2)
            horizontal_line.Draw("SAME")
-<<<<<<< HEAD
            label1 = ROOT.TLatex(150,  critical_ang + 5, "#theta_{c}")  # Offset for clarity
-=======
-           label1 = ROOT.TLatex(110,  critical_ang + 5, "critical angle")  # Offset for clarity
->>>>>>> 0420260c
            label1.SetTextColor(ROOT.kRed)
            label1.SetTextSize(0.03)
            label1.Draw("SAME")

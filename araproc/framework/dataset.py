--- conflicted
+++ resolved
@@ -1126,25 +1126,14 @@
             return wavepacket
     
         # and if they want filtered waves
-<<<<<<< HEAD
+        filtered_waves = dedispersed_waves
         if which_traces != "bandpassed": # if we're not only bandpassing, apply CW filters
             
             event_number = useful_event.eventNumber
             cw_ids = self.get_cw_ids(event_number)
-            filtered_waves = cwf.apply_filters(self.__cw_filters, dedispersed_waves, cw_ids, self.min_cw_id_freq)
+            filtered_waves = cwf.apply_filters(self.__cw_filters, filtered_waves, cw_ids, self.min_cw_id_freq)
  
-=======
-        filtered_waves = dedispersed_waves
-        event_number = useful_event.eventNumber
-        if not self.is_simulation: # if this is real data, ensure the right cw IDs are loaded
-            self.dataset_wrapper.get_cw_id_entry(event_number)
-
-        if which_traces != "bandpassed": # if we're not only bandpassing, apply CW filters
-            
-            cw_ids = self.get_cw_ids()
-            filtered_waves = cwf.apply_filters(self.__cw_filters, filtered_waves, cw_ids, self.min_cw_id_freq)
-            
->>>>>>> e58e9aa5
+
         # and finally, apply some bandpass cleanup filters
         if which_traces != "cw_filtered": # if we're not only CW filtering, apply bandpass
             for chan_key in list(filtered_waves.keys()):

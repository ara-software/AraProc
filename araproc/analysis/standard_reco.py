--- conflicted
+++ resolved
@@ -1103,13 +1103,8 @@
                 good_vpol_chs.append(chan)
                 if rms > max_rms_v:
                     max_rms_v = rms
-<<<<<<< HEAD
-                    max_rms_chan_v= chan
+                    max_rms_chan_v = chan
             elif chan in const.hpol_channel_ids:
-=======
-                    max_rms_chan_v = chan
-            if chan in const.hpol_channel_ids:
->>>>>>> 2bd0430b
                 good_hpol_chs.append(chan)
                 if rms > max_rms_h:
                     max_rms_h = rms
